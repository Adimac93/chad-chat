import { defineConfig } from 'vite'
import { svelte } from '@sveltejs/vite-plugin-svelte'

// https://vitejs.dev/config/
// https://stackoverflow.com/questions/71534594/change-vite-proxy-location-automatically-in-dev-vs-prod-builds
export default defineConfig({
  plugins: [svelte()],
  server: {
    proxy: {
      "/api": {
        target: "https://chad-chat-api.up.railway.app",
        changeOrigin: true,
        rewrite: (path) => path.replace(/^\/api/, '')
      },
<<<<<<< HEAD
      "/chat/websocket": {
        target: "wss://chad-chat-api.up.railway.app",
        secure: false,
=======
      "/api/chat/websocket": {
        target: "ws://127.0.0.1:3000",
>>>>>>> 8d348ce0
        changeOrigin: true,
        ws: true,
      }
    }
  }
})<|MERGE_RESOLUTION|>--- conflicted
+++ resolved
@@ -12,14 +12,8 @@
         changeOrigin: true,
         rewrite: (path) => path.replace(/^\/api/, '')
       },
-<<<<<<< HEAD
-      "/chat/websocket": {
-        target: "wss://chad-chat-api.up.railway.app",
-        secure: false,
-=======
       "/api/chat/websocket": {
         target: "ws://127.0.0.1:3000",
->>>>>>> 8d348ce0
         changeOrigin: true,
         ws: true,
       }
